--- conflicted
+++ resolved
@@ -30,12 +30,7 @@
   clear:
     ENV: production
     TTS_PROVIDER: openai
-<<<<<<< HEAD
     TTS_MAX_CONCURRENCY: 8
-    DATABASE_URL: postgresql+asyncpg://postgres:postgres@storytime-db:5432/storytime
-    REDIS_URL: redis://storytime-redis:6379/0
-=======
->>>>>>> fd76844a
   secret:
     - DATABASE_URL
     - REDIS_URL
